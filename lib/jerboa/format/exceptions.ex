defmodule Jerboa.Format.HeaderLengthError do
  @moduledoc """

  Error indicating STUN message with header of invalid length

  STUN messages have a fixed header of 20 bytes, so any message
  shorter than that will produce this error when passed to
  `Jerboa.Format.decode/1`.

  Exception struct fields:

  * `:binary` - whole STUN message which produced this error

  """

  defexception [:message, :binary]

  def exception(opts) do
    b = opts[:binary]
    %__MODULE__{binary: b,
                message: "the STUN wire format requires a header of at least" <>
                  " 20 bytes but got #{byte_size b} bytes"}
  end
end

defmodule Jerboa.Format.BodyLengthError do
  @moduledoc """

  Error indicating STUN message with body shorter than that declared
  in header

  Each STUN message contains the length of its body encoded in the
  header. If a message body is shorter than that declared in the
  header it cannot be decoded correctly and will produce this error
  when passed to `Jerboa.Format.decode/1`.

  Excepton struct fields:

  * `:length` - actual length of message body

  """

  defexception [:message, :length]

  def exception(opts) do
    %__MODULE__{length: opts[:length],
                message: "message body is shorter than specified length"}
  end
end

defmodule Jerboa.Format.First2BitsError do
  @moduledoc """

  Error indicating wrong value encoded in first two bits of STUN
  message

  A STUN message header must start with two zero (clear) bits. If it
  doesn't this error is produced when decoding the message.

  Exception struct fields:

  * `:bits` - a 2 bit long bitstring with the value of first two bits
  of a message

  """

  defexception [:message, :bits]

  def exception(opts) do
    %__MODULE__{bits: opts[:bits],
                message: "the most significant two bits of a STUN " <>
                  "message must be zeros"}
  end
end

defmodule Jerboa.Format.MagicCookieError do
  @moduledoc """

  Error indicating that the message does not encode the magic cookie
  value

  The second 4 bytes of each STUN message header have a fixed value of
  `0x2112A442` otherwise the message can't be identified as a STUN
  message and this error is produced.

  Exception struct fields:

  * `:header` - whole 20 byte header of invalid message

  """

  defexception [:message, :header]

  def exception(opts) do
    %__MODULE__{header: opts[:header],
                message: "STUN message doesn't have magic cookie"}
  end
end

defmodule Jerboa.Format.UnknownMethodError do
  @moduledoc """

  Error indicating that the STUN message method is unknown to Jerboa

  STUN methods are (along with classes) the primary indicator of how
  messages should be processed. If the method is unknown the STUN
  agent won't know how to service to the message.

  Exception struct fields:

  * `:method` - integer with a value of the unknown method

  """

  defexception [:message, :method]

  def exception(opts) do
    m = opts[:method]
    %__MODULE__{method: m,
                message: "unknown STUN method 0x#{Integer.to_string(m, 16)}"}
  end
end

defmodule Jerboa.Format.Last2BitsError do
  @moduledoc """

  Error indicating that the last two bits of the STUN message length
  field are not zeroes (clear)

  STUN messages must be padded to a multiple of 4 bytes, so the length
  value encoded in the message header must be a multiple of 4. The
  binary representation of numbers divisible by 4 always have the last
  two bits set to 0. This serves as another distinguishing feature, at
  least, of a correctly formed STUN message.

  Exception struct fields:

  * `:length` - value of the length field in the message header

  """

  defexception [:message, :length]

  def exception(opts) do
    %__MODULE__{length: opts[:length],
                message: "all STUN attributes are padded to a multiple of 4 bytes" <>
                  " so the last 2 bits of this field should be zero"}
  end
end

defmodule Jerboa.Format.AttributeFormatError do
  @moduledoc """
  Error indicating that binary representation of attribute isn't
  compliant with [STUN RFC](https://tools.ietf.org/html/rfc5389#section-15).
  """

  defexception [:message]

  def exception(_opts \\ []) do
    %__MODULE__{message: "length of attribute's value does not match length " <>
      "declared in attribute's header"}
  end
end

defmodule Jerboa.Format.ComprehensionError do
  @moduledoc """

  Error indicating that the STUN message contained a
  comprehension-required attribute unknown to Jerboa

  If the STUN message contains a comprehension-required attribute
  which is unknown to the STUN agent then it cannot be successfully
  processed.

  Exception struct fields:

  * `:attribute` - integer value of the unknown attribute

  """

  defexception [:message, :attribute]

  def exception(opts) do
    a = opts[:attribute]
    %__MODULE__{attribute: a,
                message: "can not encode/decode comprehension required attribute #{a}"}
  end
end

defmodule Jerboa.Format.XORAddress do
  @moduledoc false

  defmodule IPFamilyError do
    @moduledoc """

    Error indicating that the IP address family encoded in the
    XOR-MAPPED-ADDRESS, XOR-PEER-ADDRESS or XOR-RELAYED-ADDRESS
    attribute's value is invalid

    Valid address families are 0x01 for IPv4 and 0x02 for IPv6.

    Exception struct fields:

    * `:number` - address family number encoded in the attribute's
      value

    """

    defexception [:message, :number]

    def exception(opts) do
      n = opts[:number]
      %__MODULE__{number: n,
                  message: "IP family should be for 0x01 IPv4 or 0x02 for IPv6" <>
                    " but got 0x#{Integer.to_string(n, 16)}"}
    end
  end

  defmodule LengthError do
    @moduledoc """

    Error indicating that the XOR-MAPPED-ADDRESS, XOR-PEER-ADDRESS or
    XOR-RELAYED-ADDRESS attribute has invalid length

    These attributes are encoded into 8 bytes for IPv4 and 20 bytes for IPv6.

    Exception struct fields:

    * `:length` - length of attribute's value found in the message

    """

    defexception [:message, :length]

    def exception(opts) do
      %__MODULE__{length: opts[:length],
                  message: "Invalid value length. XOR Mapped Address attribute value" <>
                    "must be 8 bytes or 20 bytes long for IPv4 and IPv6 respectively"}
    end
  end

  defmodule IPArityError do
    @moduledoc """

    Error indicating that the IP address family and IP address length
    of the XOR-MAPPED-ADDRESS, XOR-PEER-ADDRESS or XOR-RELAYED-ADDRESS
    attributes don't make sense

    For example: the IP address family value may be 0x01 (IPv4) while
    the length of an address is 16 bytes, as in IPv6.

    Exception struct fields:

    * `:family` - the IP address family given in the
      XOR-*-ADDRESS attribute (either `<<0x01>>` or `<<0x02>>`)

    """

    defexception [:message, :family]

    def exception(opts) do
      message =
        case opts[:family] do
          <<0x01::8>> ->
            "IPv4 addresses are 4 bytes long but got 16 bytes"
          <<0x02::8>> ->
            "IPv6 addresses are 16 bytes long but got 4 bytes"
        end
      %__MODULE__{family: opts[:family],
                  message: message}
    end
  end
end

defmodule Jerboa.Format.Lifetime do
  @moduledoc false

  defmodule LengthError do
    @moduledoc """
    Error indicating that LIFETIME attribute's value has invalid
    length

    TURN RFC requires that LIFETIME attribute's value must be 4 bytes long
    so any other length results in this error.

    Exception struct fields:
    * `:length` - length of attribute's value found in STUN message (in bytes)
    """

    defexception [:message, :length]

    def exception(opts) do
      length = opts[:length]
      %__MODULE__{length: length,
                  message: "Invalid value length. LIFETIME attribute's value must be " <>
                    "4 bytes long (found #{length})"}
    end
  end
end

defmodule Jerboa.Format.Nonce.LengthError do
  @moduledoc """
  Error indicating that NONCE attribute's value has invalid
  length

  STUN RFC requires that NONCE attribute's value must be maximum 128 UTF-8 encoded
  characters long, so any longer value results in this error.

  Exception struct fields:
  * `:length` - length of attribute's value found in STUN message (number of UTF-8 encoded characters)
  """

  defexception [:message, :length]

  def exception(opts) do
    length = opts[:length]
    %__MODULE__{length: length,
                message: "Invalid value length. NONCE attribute's value must be " <>
                  "maximum 128 characters long (found #{length})"}
  end
end

defmodule Jerboa.Format.Username.LengthError do
  @moduledoc """
  Error indicating that USERNAME attribute's value has invalid
  length

  STUN RFC requires that USERNAME attribute's value must be a valid UTF-8 encoded
  sequence of 512 or less bytes.

  Exception struct fields:
  * `:length` - length of attribute's value found in STUN message (in bytes)
  """

  defexception [:message, :length]

  def exception(opts) do
    length = opts[:length]
    %__MODULE__{length: length,
                message: "Invalid value length. USERNAME attribute's value must be " <>
                  "maximum 512 bytes long (found #{length})"}
  end
end

defmodule Jerboa.Format.Realm.LengthError do
  @moduledoc """
  Error indicating that REALM attribute's value has invalid
  length

  STUN RFC requires that REALM attribute's value must be maximum 128 UTF-8 encoded
  characters long, so any longer value results in this error.

  Exception struct fields:
  * `:length` - length of attribute's value found in STUN message (number of UTF-8 encoded characters)
  """

  defexception [:message, :length]

  def exception(opts) do
    length = opts[:length]
    %__MODULE__{length: length,
                message: "Invalid value length. REALM attribute's value must be " <>
                  "maximum 128 characters long (found #{length})"}
  end
end

defmodule Jerboa.Format.ErrorCode.FormatError do
  @moduledoc """
  Error indicating invalid format of ERROR-CODE attribute

  STUN RFC and its extensions define several error code values which must be known
  by STUN agent. In addition reason field of ERROR-CODE must be valid UTF-8
  encoded string, no longer than 128 characters. This error indicates breaking of any
  of these constraints.

  You may also encounter this error when ERROR-CODE attribute's binary format isn't
  compliant with the one specified in STUN RFC.
  """

  defexception [:message, :code, :reason]

  def exception(opts) do
    code = opts[:code]
    reason = opts[:reason]
    %__MODULE__{code: code,
                reason: reason,
                message: "Invalid format ERROR-CODE attribute. Please refer to " <>
                  "documentation of `Jerboa.Format.ErrorCode.FormatError` module for " <>
                  "more information"}
  end
end

defmodule Jerboa.Format.ErrorCode.LengthError do
  @moduledoc """
  Error indicating that ERROR-CODE attribute's value is too short

  ERROR-CODE binary format requires that its value is at least 4 bytes long. Any other
  length results in this error.

  Exception struct fields:
  * `:length` - length of attribute's value found in STUN message (in bytes)
  """

  defexception [:message, :length]

  def exception(opts) do
    length = opts[:length]
    %__MODULE__{length: length,
                message: "Invalid value length. ERROR-CODE attribute's value must be " <>
                  "at least 4 bytes long (found #{length})"}
  end
end

<<<<<<< HEAD
defmodule Jerboa.Format.MessageIntegrity.FormatError do
  @moduledoc """
  Error indicating badly encoded MESSAGE-INTEGRITY attribute found
  in STUN message

  MESSAGE-INTEGRITY value must be 20 bytes long, any other value results
  in this error.
  """

  defexception [:message]

  def exception(_opts \\ []) do
    %__MODULE__{message: "Invalid value length or declared length. MESSAGE-INTEGRIY value " <>
      "must be 20 bytes long"}
  end
end

defmodule Jerboa.Format.MessageIntegrity.UsernameMissingError do
  @moduledoc """
  Error indicating attempt to verify MESSAGE-INTEGRITY when USERNAME attribute
  is not present in STUN message or username isn't provided in decoding options
  """

  defexception [:message]

  def exception(_opts \\ []) do
    %__MODULE__{message: "USERNAME attribute not found in message attributes " <>
      "or in decoding options list"}
  end
end

defmodule Jerboa.Format.MessageIntegrity.SecretMissingError do
  @moduledoc """
  Error indicating attempt to verify MESSAGE-INTEGRITY when secret isn't
  provided in decoding options list
  """

  defexception [:message]

  def exception(_opts \\ []) do
    %__MODULE__{message: "secret not found in decoding options list"}
  end
end

defmodule Jerboa.Format.MessageIntegrity.RealmMissingError do
  @moduledoc """
  Error indicating attempt to verify MESSAGE-INTEGRITY when REALM attribute
  is not present in STUN message or realm isn't provided in decoding options
  """

  defexception [:message]

  def exception(_opts \\ []) do
    %__MODULE__{message: "REALM attribute not found in message attributes " <>
      "or in decoding options list"}
  end
end

defmodule Jerboa.Format.MessageIntegrity.VerificationError do
  @moduledoc """
  Error indicating that MESSAGE-INTEGRITY found in STUN message
  is invalid given message attributes and options passed to decoder
  """

  defexception [:message]

  def exception(_opts \\ []) do
    %__MODULE__{message: "MESSAGE-INTEGRITY found in message is invalid"}
=======
defmodule Jerboa.Format.RequestedTransport.ProtocolError do
  @moduledoc """
  Error indicating that protocol code found in REQUESTED-TRANSPORT
  attribute is invalid

  Jerboa currently supports only UDP transport (code 17), so any
  other value results in this error. The list of available protocols
  will be extended when TURN extensions will be implemented.

  Exception struct fields:
  * `:protocol_code` - protocol code found in STUN message
  """

  defexception [:message, :protocol_code]

  def exception(opts) do
    proto = opts[:protocol_code]
    %__MODULE__{protocol_code: proto,
                message: "Unknown protocol code found in " <>
                  "REQUESTED-TRANSPORT attribute: #{proto}"}
  end
end

defmodule Jerboa.Format.RequestedTransport.LengthError do
  @moduledoc """
  Error indicating that REQUESTED-TRANSPORT attribute's value
  has length different than 4 bytes
  """

  defexception [:message, :length]

  def exception(opts) do
    length = opts[:length]
    %__MODULE__{length: length,
                message: "Invalid length of REQUESTED-TRANSPORT attribute. " <>
                  "Expected 4 bytes, found: #{length}"}
>>>>>>> f6a9f339
  end
end<|MERGE_RESOLUTION|>--- conflicted
+++ resolved
@@ -411,7 +411,6 @@
   end
 end
 
-<<<<<<< HEAD
 defmodule Jerboa.Format.MessageIntegrity.FormatError do
   @moduledoc """
   Error indicating badly encoded MESSAGE-INTEGRITY attribute found
@@ -480,7 +479,9 @@
 
   def exception(_opts \\ []) do
     %__MODULE__{message: "MESSAGE-INTEGRITY found in message is invalid"}
-=======
+  end
+end
+
 defmodule Jerboa.Format.RequestedTransport.ProtocolError do
   @moduledoc """
   Error indicating that protocol code found in REQUESTED-TRANSPORT
@@ -517,6 +518,5 @@
     %__MODULE__{length: length,
                 message: "Invalid length of REQUESTED-TRANSPORT attribute. " <>
                   "Expected 4 bytes, found: #{length}"}
->>>>>>> f6a9f339
   end
 end